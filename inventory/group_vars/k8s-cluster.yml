--- conflicted
+++ resolved
@@ -183,15 +183,10 @@
 # kubelet_enforce_node_allocatable: pods
 
 ## Supplementary addresses that can be added in kubernetes ssl keys.
-<<<<<<< HEAD
 ## That can be useful for example to setup a keepalived virtual IP
-# supplementary_addresses_in_ssl_keys: [10.0.0.1, 10.0.0.2, 10.0.0.3]
-=======
-## That can be usefull for example to setup a keepalived virtual IP
 # supplementary_addresses_in_ssl_keys: [10.0.0.1, 10.0.0.2, 10.0.0.3]
 
 ## Running on top of openstack vms with cinder enabled may lead to unschedulable pods due to NoVolumeZoneConflict restriction in kube-scheduler.
 ## See https://github.com/kubernetes-incubator/kubespray/issues/2141
 ## Set this variable to true to get rid of this issue
-volume_cross_zone_attachment: false
->>>>>>> a4d14236
+volume_cross_zone_attachment: false