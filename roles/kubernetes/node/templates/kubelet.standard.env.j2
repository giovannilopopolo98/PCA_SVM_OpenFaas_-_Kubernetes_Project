# logging to stderr means we get it in the systemd journal
KUBE_LOGTOSTDERR="--logtostderr=true"
KUBE_LOG_LEVEL="--v={{ kube_log_level }}"
# The address for the info server to serve on (set to 0.0.0.0 or "" for all interfaces)
KUBELET_ADDRESS="--address={{ kubelet_bind_address }} --node-ip={{ kubelet_address }}"
# The port for the info server to serve on
# KUBELET_PORT="--port=10250"
{% if kube_override_hostname|default('') %}
# You may leave this blank to use the actual hostname
KUBELET_HOSTNAME="--hostname-override={{ kube_override_hostname }}"
{% endif %}
{# Base kubelet args #}
{% set kubelet_args_base %}
--pod-manifest-path={{ kube_manifest_dir }} \
--cadvisor-port={{ kube_cadvisor_port }} \
--pod-infra-container-image={{ pod_infra_image_repo }}:{{ pod_infra_image_tag }} \
--node-status-update-frequency={{ kubelet_status_update_frequency }} \
{% if container_manager == 'docker' %}
--docker-disable-shared-pid={{ kubelet_disable_shared_pid }} \
{% endif %}
--client-ca-file={{ kube_cert_dir }}/ca.pem \
--tls-cert-file={{ kube_cert_dir }}/node-{{ inventory_hostname }}.pem \
--tls-private-key-file={{ kube_cert_dir }}/node-{{ inventory_hostname }}-key.pem \
--anonymous-auth=false \
--read-only-port={{ kube_read_only_port }} \
{% if kube_version | version_compare('v1.6', '>=') %}
{# flag got removed with 1.7.0 #}
{% if kube_version | version_compare('v1.7', '<') %}
--enable-cri={{ kubelet_enable_cri }} \
{% endif %}
{% if container_manager == 'crio' %}
--container-runtime=remote \
--container-runtime-endpoint=/var/run/crio/crio.sock \
{% endif %}
--cgroup-driver={{ kubelet_cgroup_driver|default(kubelet_cgroup_driver_detected) }} \
--cgroups-per-qos={{ kubelet_cgroups_per_qos }} \
--max-pods={{ kubelet_max_pods }} \
{% if kube_version | version_compare('v1.8', '<') %}
--experimental-fail-swap-on={{ kubelet_fail_swap_on|default(true)}} \
{% else %}
--fail-swap-on={{ kubelet_fail_swap_on|default(true)}} \
{% endif %}
{% if kubelet_authentication_token_webhook %}
--authentication-token-webhook \
{% endif %}
{% if kubelet_authorization_mode_webhook %}
--authorization-mode=Webhook \
{% endif %}
{% if ansible_architecture == "aarch64" and ansible_os_family == "RedHat" %}
--cgroup-driver=systemd \
{% endif %}
--enforce-node-allocatable={{ kubelet_enforce_node_allocatable }} {% endif %}{% endset %}

{# DNS settings for kubelet #}
{% if dns_mode in ['kubedns', 'coredns'] %}
{% set kubelet_args_cluster_dns %}--cluster-dns={{ skydns_server }}{% endset %}
{% elif dns_mode == 'coredns_dual' %}
{% set kubelet_args_cluster_dns %}--cluster-dns={{ skydns_server }},{{ skydns_server_secondary }}{% endset %}
{% elif dns_mode == 'dnsmasq_kubedns' %}
{% set kubelet_args_cluster_dns %}--cluster-dns={{ dnsmasq_dns_server }}{% endset %}
{% elif dns_mode == 'manual' %}
{% set kubelet_args_cluster_dns %}--cluster-dns={{ manual_dns_server }}{% endset %}
{% else %}
{% set kubelet_args_cluster_dns %}{% endset %}
{% endif %}
{% set kubelet_args_dns %}{{ kubelet_args_cluster_dns }} --cluster-domain={{ dns_domain }} --resolv-conf={{ kube_resolv_conf }}{% endset %}

{# Location of the apiserver #}
{% if kube_version | version_compare('v1.8', '<') %}
{% set kubelet_args_kubeconfig %}--kubeconfig={{ kube_config_dir}}/node-kubeconfig.yaml --require-kubeconfig{% endset %}
{% else %}
{% set kubelet_args_kubeconfig %}--kubeconfig={{ kube_config_dir}}/node-kubeconfig.yaml{% endset %}
{% endif %}

{% if standalone_kubelet|bool %}
{# We are on a master-only host. Make the master unschedulable in this case. #}
{% if kube_version | version_compare('v1.6', '>=') %}
{# Set taints on the master so that it's unschedulable by default. Use node-role.kubernetes.io/master taint like kubeadm. #}
{% set kubelet_args_kubeconfig %}{{ kubelet_args_kubeconfig }} --register-with-taints=node-role.kubernetes.io/master=:NoSchedule{% endset %}
{% else %}
{# --register-with-taints was added in 1.6 so just register unschedulable if Kubernetes < 1.6 #}
{% set kubelet_args_kubeconfig %}{{ kubelet_args_kubeconfig }} --register-schedulable=false{% endset %}
{% endif %}
{% endif %}

{# Node reserved CPU/memory #}
{% if is_kube_master|bool %}
{% set kube_reserved %}--kube-reserved cpu={{ kube_master_cpu_reserved }},memory={{ kube_master_memory_reserved|regex_replace('Mi', 'M') }}{% endset %}
{% else %}
{% set kube_reserved %}--kube-reserved cpu={{ kube_cpu_reserved }},memory={{ kube_memory_reserved|regex_replace('Mi', 'M') }}{% endset %}
{% endif %}

{# Kubelet node labels #}
{% set role_node_labels = [] %}
{% if inventory_hostname in groups['kube-master'] %}
{%   set dummy = role_node_labels.append('node-role.kubernetes.io/master=true') %}
{%   if not standalone_kubelet|bool %}
{%     set dummy = role_node_labels.append('node-role.kubernetes.io/node=true') %}
{%   endif %}
{% else %}
{%   set dummy = role_node_labels.append('node-role.kubernetes.io/node=true') %}
{% endif %}
{% if nvidia_gpu_nodes is defined and nvidia_accelerator_enabled|bool %}
{%   if inventory_hostname in nvidia_gpu_nodes %}
{%     set dummy = role_node_labels.append('nvidia.com/gpu=true')  %}
{%   endif %}
{% endif %}
{% set inventory_node_labels = [] %}
{% if node_labels is defined %}
{%   for labelname, labelvalue in node_labels.iteritems() %}
{%     set dummy = inventory_node_labels.append('%s=%s'|format(labelname, labelvalue)) %}
{%   endfor %}
{% endif %}
{% set all_node_labels = role_node_labels + inventory_node_labels %}

<<<<<<< HEAD
{# Kubelet node taints for gpu #}
{% if nvidia_gpu_nodes is defined and nvidia_accelerator_enabled|bool %}
{%   if inventory_hostname in nvidia_gpu_nodes %}
{%     set kubelet_args_kubeconfig %}{{ kubelet_args_kubeconfig }} --register-with-taints=nvidia.com/gpu=:NoSchedule{% endset %}
{%   endif %}
{% endif %}

KUBELET_ARGS="{{ kubelet_args_base }} {{ kubelet_args_dns }} {{ kubelet_args_kubeconfig }} {{ kube_reserved }} --node-labels={{ all_node_labels | join(',') }} {% if kube_feature_gates %} --feature-gates={{ kube_feature_gates|join(',') }} {% endif %} {% if kubelet_custom_flags is string %} {{kubelet_custom_flags}} {% else %}{% for flag in kubelet_custom_flags %} {{flag}} {% endfor %}{% endif %}"

=======
KUBELET_ARGS="{{ kubelet_args_base }} {{ kubelet_args_dns }} {{ kubelet_args_kubeconfig }} {{ kube_reserved }} --node-labels={{ all_node_labels | join(',') }} {% if kube_feature_gates %} --feature-gates={{ kube_feature_gates|join(',') }} {% endif %} {% if kubelet_custom_flags is string %} {{kubelet_custom_flags}} {% else %}{% for flag in kubelet_custom_flags %} {{flag}} {% endfor %}{% endif %}{% if inventory_hostname in groups['kube-node'] %}{% if kubelet_node_custom_flags is string %} {{kubelet_node_custom_flags}} {% else %}{% for flag in kubelet_node_custom_flags %} {{flag}} {% endfor %}{% endif %}{% endif %}"
>>>>>>> 131d5654
{% if kube_network_plugin is defined and kube_network_plugin in ["calico", "canal", "flannel", "weave", "contiv", "cilium"] %}
KUBELET_NETWORK_PLUGIN="--network-plugin=cni --cni-conf-dir=/etc/cni/net.d --cni-bin-dir=/opt/cni/bin"
{% elif kube_network_plugin is defined and kube_network_plugin == "weave" %}
DOCKER_SOCKET="--docker-endpoint=unix:/var/run/weave/weave.sock"
{% elif kube_network_plugin is defined and kube_network_plugin == "cloud" %}
KUBELET_NETWORK_PLUGIN="--hairpin-mode=promiscuous-bridge --network-plugin=kubenet"
{% endif %}

KUBELET_VOLUME_PLUGIN="--volume-plugin-dir={{ kubelet_flexvolumes_plugins_dir }}"

# Should this cluster be allowed to run privileged docker containers
KUBE_ALLOW_PRIV="--allow-privileged=true"
{% if cloud_provider is defined and cloud_provider in ["openstack", "vsphere"] %}
KUBELET_CLOUDPROVIDER="--cloud-provider={{ cloud_provider }} --cloud-config={{ kube_config_dir }}/cloud_config"
{% elif cloud_provider is defined and cloud_provider in ["azure"] %}
KUBELET_CLOUDPROVIDER="--cloud-provider={{ cloud_provider }} --cloud-config={{ kube_config_dir }}/cloud_config --azure-container-registry-config={{ kube_config_dir }}/cloud_config"
{% elif cloud_provider is defined and cloud_provider in ["aws", "external"] %}
KUBELET_CLOUDPROVIDER="--cloud-provider={{ cloud_provider }}"
{% elif cloud_provider is defined and cloud_provider == "oci" %}
KUBELET_CLOUDPROVIDER="--cloud-provider=external"
{% else %}
KUBELET_CLOUDPROVIDER=""
{% endif %}

PATH={{ bin_dir }}:/usr/local/sbin:/usr/local/bin:/usr/sbin:/usr/bin:/sbin:/bin<|MERGE_RESOLUTION|>--- conflicted
+++ resolved
@@ -113,7 +113,6 @@
 {% endif %}
 {% set all_node_labels = role_node_labels + inventory_node_labels %}
 
-<<<<<<< HEAD
 {# Kubelet node taints for gpu #}
 {% if nvidia_gpu_nodes is defined and nvidia_accelerator_enabled|bool %}
 {%   if inventory_hostname in nvidia_gpu_nodes %}
@@ -121,11 +120,8 @@
 {%   endif %}
 {% endif %}
 
-KUBELET_ARGS="{{ kubelet_args_base }} {{ kubelet_args_dns }} {{ kubelet_args_kubeconfig }} {{ kube_reserved }} --node-labels={{ all_node_labels | join(',') }} {% if kube_feature_gates %} --feature-gates={{ kube_feature_gates|join(',') }} {% endif %} {% if kubelet_custom_flags is string %} {{kubelet_custom_flags}} {% else %}{% for flag in kubelet_custom_flags %} {{flag}} {% endfor %}{% endif %}"
+KUBELET_ARGS="{{ kubelet_args_base }} {{ kubelet_args_dns }} {{ kubelet_args_kubeconfig }} {{ kube_reserved }} --node-labels={{ all_node_labels | join(',') }} {% if kube_feature_gates %} --feature-gates={{ kube_feature_gates|join(',') }} {% endif %} {% if kubelet_custom_flags is string %} {{kubelet_custom_flags}} {% else %}{% for flag in kubelet_custom_flags %} {{flag}} {% endfor %}{% endif %}{% if inventory_hostname in groups['kube-node'] %}{% if kubelet_node_custom_flags is string %} {{kubelet_node_custom_flags}} {% else %}{% for flag in kubelet_node_custom_flags %} {{flag}} {% endfor %}{% endif %}{% endif %}"
 
-=======
-KUBELET_ARGS="{{ kubelet_args_base }} {{ kubelet_args_dns }} {{ kubelet_args_kubeconfig }} {{ kube_reserved }} --node-labels={{ all_node_labels | join(',') }} {% if kube_feature_gates %} --feature-gates={{ kube_feature_gates|join(',') }} {% endif %} {% if kubelet_custom_flags is string %} {{kubelet_custom_flags}} {% else %}{% for flag in kubelet_custom_flags %} {{flag}} {% endfor %}{% endif %}{% if inventory_hostname in groups['kube-node'] %}{% if kubelet_node_custom_flags is string %} {{kubelet_node_custom_flags}} {% else %}{% for flag in kubelet_node_custom_flags %} {{flag}} {% endfor %}{% endif %}{% endif %}"
->>>>>>> 131d5654
 {% if kube_network_plugin is defined and kube_network_plugin in ["calico", "canal", "flannel", "weave", "contiv", "cilium"] %}
 KUBELET_NETWORK_PLUGIN="--network-plugin=cni --cni-conf-dir=/etc/cni/net.d --cni-bin-dir=/opt/cni/bin"
 {% elif kube_network_plugin is defined and kube_network_plugin == "weave" %}
